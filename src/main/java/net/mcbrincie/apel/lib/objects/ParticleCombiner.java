--- conflicted
+++ resolved
@@ -12,8 +12,6 @@
 import java.util.Arrays;
 import java.util.List;
 import java.util.Optional;
-import java.util.stream.Collectors;
-import java.util.stream.IntStream;
 
 
 /** A utility particle object class that groups all particle objects as
@@ -26,7 +24,7 @@
  *
  * <b>Fewer Memory Overhead(s) & Smaller Memory Footprint</b><br>
  * Since objects are grouped together. This means that there will be fewer particle animators created
- * as well as the object being handled as one particle object instance instead of being multiple. Which
+ * as well as the object being handled as 1 particle object instance instead of being multiple. Which
  * means that memory is dramatically reduced down for complex scenes (if you had 10 path animators for 10
  * objects, in which the path animators do 1 million rendering steps. The entire bandwidth is cut down
  * from 10 million -> 1 million steps allocated to the scheduler for the processing).<br><br>
@@ -38,13 +36,13 @@
  * common methods for managing the object instances which further simplify the repetitive process.<br><br>
  *
  * <b>Dynamic Object Allocation At Runtime</b><br>
- * Without the particle combiner, it is challenging to create objects at runtime and create a new path animator
+ * Without the particle combiner, it is difficult to create objects at runtime and create a new path animator
  * that inherits almost all the same attributes as all the other animators for the other objects & programmatically
  * changing the params is very tedious. This doesn't have to be the case, because you can allocate a new particle
  * object to the particle combiner and from there APEL would take care the rest.<br><br>
  *
  * <b>Controlling Objects Before Being Drawn</b><br>
- * Developers may use {@link #setBeforeChildDraw(DrawInterceptor)} to control the object itself before other
+ * Developers may use {@link #setBeforeChildDrawIntercept(DrawInterceptor)} to control the object itself before other
  * interceptors from that object apply.  They may also choose whether to draw the object or not by modifying
  * {@code CAN_DRAW_OBJECT}, which this logic is not possible without changing the particle object's class.<br><br>
  *
@@ -60,15 +58,18 @@
 public class ParticleCombiner<T extends ParticleObject> extends ParticleObject {
     protected List<T> objects = new ArrayList<>();
     protected int amount = -1;
-    protected List<Vector3f> offsets = new ArrayList<>();
-
-    public DrawInterceptor<ParticleCombiner<T>, AfterChildDrawData> afterChildDraw = DrawInterceptor.identity();
-    public DrawInterceptor<ParticleCombiner<T>, BeforeChildDrawData> beforeChildDraw = DrawInterceptor.identity();
+    protected List<Vector3f> offset = new ArrayList<>();
+
+    public DrawInterceptor<ParticleCombiner<T>, AfterChildDrawData> afterChildDrawIntercept = DrawInterceptor.identity();
+    public DrawInterceptor<ParticleCombiner<T>, BeforeChildDrawData> beforeChildDrawIntercept = DrawInterceptor.identity();
+
+    @Deprecated public final DrawInterceptor<?, ?> afterCalcsIntercept = null;
+    @Deprecated public final DrawInterceptor<?, ?> beforeCalcsIntercept = null;
 
     /** There is no data being transmitted */
     public enum AfterChildDrawData {}
 
-    /** This data is used after calculations (it contains the modified four vertices) */
+    /** This data is used after calculations (it contains the modified 4 vertices) */
     public enum BeforeChildDrawData {
         OBJECT_IN_USE, CAN_DRAW_OBJECT
     }
@@ -130,12 +131,14 @@
     */
     @SafeVarargs
     public ParticleCombiner(T... objects) {
-        super((ParticleEffect) null); // We do not care about the particle
+        super(ParticleTypes.SCRAPE); // We do not care about the particle
+        this.particleEffect = null;
         this.setObjects(objects);
     }
 
     public ParticleCombiner() {
-        super((ParticleEffect) null); // We do not care about the particle
+        super(ParticleTypes.SCRAPE); // We do not care about the particle
+        this.particleEffect = null;
     }
 
     /** The copy constructor for the particle combiner. Which
@@ -148,9 +151,9 @@
         super(combiner);
         this.objects = combiner.objects;
         this.amount = combiner.amount;
-        this.offsets = combiner.offsets;
-        this.afterChildDraw = combiner.afterChildDraw;
-        this.beforeChildDraw = combiner.beforeChildDraw;
+        this.offset = combiner.offset;
+        this.afterChildDrawIntercept = combiner.afterChildDrawIntercept;
+        this.beforeChildDrawIntercept = combiner.beforeChildDrawIntercept;
     }
 
     /** Sets the rotation for all the particle objects. There is
@@ -266,95 +269,70 @@
         }
     }
 
-    /**
-     * Gets the offsets per object and returns a list
+    /** Gets the offsets per object and returns a list
      *
      * @return The list of offsets per object
      */
-    public List<Vector3f> getOffsets() {
-        return this.offsets;
-    }
-
-    /** Get the offset for the object at the given index.
-     *
-     * @param index the index of the object
-     * @return the offset of the object at the given index
-     */
-    public Vector3f getOffset(int index) {
-        return this.offsets.get(index);
-    }
-
-    /**
-     * Sets the offset position per object. The offset positions have to be the same
+    public Vector3f[] getOffsets() {
+        return this.offset.toArray(Vector3f[]::new);
+    }
+
+    /** Sets the offset position per object. The offset positions have to be the same
      * amount as the objects. New objects added will have their offset to (0,0,0). There
-     * is a helper method that allows to set for all objects the same offset
-     *
-<<<<<<< HEAD
-     *
-     * @param offset The offsets for each object (corresponding on each index)
-=======
+     * is a helper method to allow setting for all objects the same offset
+     *
+     *
      * @param offset The offsets for each object(corresponding on each index)
->>>>>>> cef72164
      * @return The previous offsets
      */
-    public List<Vector3f> setOffsets(Vector3f... offset) {
-        if (offset.length != this.objects.size()) {
-            throw new IllegalArgumentException("Must provide an offset for every object!");
-        }
-        List<Vector3f> prevOffset = this.offsets;
-        // Do not use 'toList()' as it results in an unmodifiable List
-        this.offsets = Arrays.stream(offset).collect(Collectors.toCollection(ArrayList::new));
-        return prevOffset;
-    }
-
-    /**
-     * Sets the offset position to all objects. The offset applies to all objects and overwrites
+    public Vector3f[] setOffsetPosition(Vector3f... offset) {
+        List<Vector3f> prevOffset = this.offset;
+        this.offset = Arrays.stream(offset).toList();
+        return prevOffset.toArray(Vector3f[]::new);
+    }
+
+    /** Sets the offset position to all objects. The offset applies to all objects and overwrites
      * the values. New objects added will have their offset to (0,0,0). There is a
-     * helper method that allows setting different offsets to different objects
+     * helper method to allow setting different offsets to different objects
+     *
      *
      * @param offset The offsets for all the objects
      * @return The previous offsets
      */
-    public List<Vector3f> setOffsets(Vector3f offset) {
-        List<Vector3f> prevOffset = this.offsets;
-        Vector3f newOffset = Optional.ofNullable(offset).orElse(new Vector3f());
-        int objectCount = this.objects.size();
-        this.offsets = new ArrayList<>(objectCount);
-        for(int i = 0; i < objectCount; i++) {
-            // Ensure every offset has a unique reference, so a future modification doesn't impact all of them
-            this.offsets.add(new Vector3f(newOffset));
-        }
-        return prevOffset;
-    }
-
-    /** Sets the offset position for the individual object by supplying an index and the
-     * new offset for that object.
+    public Vector3f[] setOffsetPosition(Vector3f offset) {
+        List<Vector3f> prevOffset = this.offset;
+        Vector3f[] newList = new Vector3f[this.objects.size()];
+        Arrays.fill(newList, this.offset);
+        this.offset = Arrays.stream(newList).toList();
+        return prevOffset.toArray(Vector3f[]::new);
+    }
+
+    /** Sets the offset position for the individual object. By supplying an index and the
+     * new offset for that object
+     *
      *
      * @param offset The offsets for the indexed object
      * @return The previous offset
      */
-    public Vector3f setOffset(int index, Vector3f offset) {
-        Vector3f prevOffset = new Vector3f(this.offsets.get(index));
-        this.offsets.set(index, offset);
+    public Vector3f setOffsetPosition(int index, Vector3f offset) {
+        Vector3f prevOffset = this.offset.get(index);
+        this.offset.set(index, offset);
         return prevOffset;
     }
 
-<<<<<<< HEAD
     /** Sets the offset position for the individual object. By supplying the object and the
-     * new offset for that object. If the object is not found, it will return null
-     *
-=======
-    /** Sets the offset position for the individual object by supplying the object and the
-     * new offset for that object. If the object is not found it will return null.
->>>>>>> cef72164
+     * new offset for that object. If the object is not found it will return null
+     *
      *
      * @param offset The offsets for the individual object
      * @return The previous offset
      */
-    public Vector3f setOffset(T object, Vector3f offset) {
+    public Vector3f setOffsetPosition(T object, Vector3f offset) {
         int index = this.objects.indexOf(object);
         if (index == -1) return null;
-        return this.setOffset(index, offset);
+        Vector3f prevOffset = this.offset.get(index);
+        this.offset.set(index, offset);
+        return prevOffset;
     }
 
     /** Sets the particle to use to a new value and returns the previous particle that was used.
@@ -374,9 +352,8 @@
     }
 
     /** Sets the particle to use to a new value and returns the previous particle that was used.
-     * This applies to all the objects (including objects that are way below the hierarchy).
-     * The value can also be null, meaning that there are different particle effects at play
-     * in the object
+     * This applies to all the objects (including objects that are way below the hierarchy). The value
+     * can also be null, meaning that there are different particle effects at play in the object
      * <br><br>
      *
      * @param particle The new particle
@@ -394,13 +371,13 @@
     }
 
     /** Sets the particle to use to a new value and returns the previous particle that was used.
-     * This applies to all the objects (including objects that are way below the hierarchy).
-     * The value can also be null, meaning that there are different particle effects at play in the object.
+     * This applies to all the objects (including objects that are way below the hierarchy). The value
+     * can also be null, meaning that there are different particle effects at play in the object.
      * However unlike the {@code setParticleEffectRecursively(ParticleEffect)} which is a list of
      * the particles to use per depth level<br><br>
      *
      * <b>Note:</b> If there are no more particles to supply in the current depth level the system is,
-     * it will resort to not going more below than, keep that in mind
+     * it will resort not going deeper, keep that in mind
      *
      * @param particle The particles per level
      *
@@ -423,7 +400,7 @@
     }
 
     /** Sets the amount to use to a new value and returns the previous amount that was used.
-     * This applies to all the objects the value can also be -1 meaning that there are different
+     * This applies to all the objects. The value can also be -1 meaning that there are different
      * particle effects at play in the object. There is a method that allows for offsets per
      * particle objects
      *
@@ -443,7 +420,7 @@
     }
 
     /** Sets the amount to use to a new value and returns the previous amount that was used.
-     * This applies to all the object the value can also be -1 meaning that there are different
+     * This applies to all the objects. The value can also be -1 meaning that there are different
      * particle effects at play in the object. The offset param changes the amount per object by
      * a specified amount. There is also a simplified version that doesn't use offsets
      *
@@ -467,8 +444,8 @@
     }
 
     /** Sets the amount to use to a new value and returns the previous amount that was used.
-     * This applies to all the objects (including objects that are way below the hierarchy).
-     * The returned value can also be -1 meaning that there are different particle effects at play in the object.
+     * This applies to all the objects (including objects that are way below the hierarchy). The returned
+     * value can also be -1 meaning that there are different particle effects at play in the object.
      * The offset param changes the amount per object by a specified amount. There is also a simplified version
      * that doesn't recursively scale down the tree & another that allows specifying the recursion offset<br><br>
      *
@@ -497,8 +474,8 @@
     }
 
     /** Sets the amount to use to a new value and returns the previous amount that was used.
-     * This applies to all the objects (including objects that are way below the hierarchy).
-     * The returned value can also be -1 meaning that there are different particle effects at play in the object.
+     * This applies to all the objects (including objects that are way below the hierarchy). The returned
+     * value can also be -1 meaning that there are different particle effects at play in the object.
      * The offset param changes the amount per object by a specified amount. There is also a simplified version
      * that doesn't recursively scale down the tree & another that doesn't accept the recursion offset<br><br>
      *
@@ -554,7 +531,22 @@
     */
     @SafeVarargs
     public final List<T> setObjects(T... objects) {
-        return this.setObjects(Arrays.asList(objects));
+        if (objects.length <= 1) {
+            throw new IllegalArgumentException("There has to be needs than 1 object supplied");
+        }
+        List<T> prevObjects = this.objects;
+        this.objects = Arrays.asList(objects);
+        Vector3f[] offsets = new Vector3f[objects.length];
+        Arrays.fill(offsets, new Vector3f());
+        this.offset = Arrays.stream(offsets).toList();
+        int prevAmount = objects[0].amount;
+        ParticleEffect prevEffect = objects[0].particleEffect;
+        for (T object : this.objects) {
+            if (this.amount == -1 && this.particleEffect == null) break;
+            this.amount = (object.amount != this.amount) ? -1 : this.amount;
+            this.particleEffect = (object.particleEffect != this.particleEffect) ? null : this.particleEffect;
+        }
+        return prevObjects;
     }
 
     /** Sets the number of particle objects to use and returns the previous objects that were used.
@@ -564,15 +556,16 @@
      */
     public final List<T> setObjects(List<T> objects) {
         if (objects.size() <= 1) {
-            throw new IllegalArgumentException("There has to be more than 1 object supplied");
-        }
+            throw new IllegalArgumentException("There has to be needs than 1 object supplied");
+        }
+        System.out.println(objects);
         List<T> prevObjects = this.objects;
-
-        // Create a new list to control mutability
-        this.objects = new ArrayList<>(objects);
-        // Don't use Arrays.asList(): it results in an unmodifiable list, and then appendObject(s) will break.
-        this.offsets = IntStream.range(0, this.objects.size()).mapToObj(Vector3f::new).collect(Collectors.toCollection(ArrayList::new));
-
+        this.objects = objects;
+        Vector3f[] offsets = new Vector3f[objects.size()];
+        Arrays.fill(offsets, new Vector3f());
+        this.offset = Arrays.stream(offsets).toList();
+        int prevAmount = objects.getFirst().amount;
+        ParticleEffect prevEffect = objects.getFirst().particleEffect;
         for (T object : this.objects) {
             if (this.amount == -1 && this.particleEffect == null) break;
             this.amount = (object.amount != this.amount) ? -1 : this.amount;
@@ -606,17 +599,15 @@
      */
     @SafeVarargs
     public final void appendObjects(T... objects) {
-        List<T> objectList = Arrays.asList(objects);
+        List<T> objectList = Arrays.stream(objects).toList();
         this.objects.addAll(objectList);
-
         Vector3f[] offsets = new Vector3f[objects.length];
         Arrays.fill(offsets, new Vector3f());
-        this.offsets.addAll(Arrays.stream(offsets).toList());
-
         for (T object : this.objects) {
             if (object.amount != this.amount) this.amount = -1;
             if (object.particleEffect != this.particleEffect) this.particleEffect = null;
         }
+        this.offset.addAll(Arrays.stream(offsets).toList());
     }
 
     /** Appends a new particle object to the combiner. This is at the back
@@ -629,7 +620,10 @@
      * @see ParticleCombiner#appendObject(ParticleObject, Vector3f)
      */
     public void appendObject(T object) {
-        this.appendObject(object, new Vector3f());
+        if (object.amount != this.amount) this.amount = -1;
+        if (object.particleEffect != this.particleEffect) this.particleEffect = null;
+        this.objects.add(object);
+        this.offset.add(new Vector3f());
     }
 
     /** Appends a new particle object to the combiner. This is at the back
@@ -645,7 +639,7 @@
         if (object.amount != this.amount) this.amount = -1;
         if (object.particleEffect != this.particleEffect) this.particleEffect = null;
         this.objects.add(object);
-        this.offsets.add(offset);
+        this.offset.add(offset);
     }
 
     /** Removes an object from the combiner including its offset. Returns
@@ -655,7 +649,7 @@
      * @return The pair of the object & offset
      */
     public Pair<T, Vector3f> removeObject(int index) {
-        return new Pair<>(this.objects.remove(index), this.offsets.remove(index));
+        return new Pair<>(this.objects.remove(index), this.offset.remove(index));
     }
 
     /** Removes an object from the combiner including its offset. Returns
@@ -666,11 +660,11 @@
      */
     public Pair<T, Vector3f> removeObject(T object) {
         int index = this.objects.indexOf(object);
-        return this.removeObject(index);
+        return new Pair<>(this.objects.remove(index), this.offset.remove(index));
     }
 
     @Override
-    public void draw(ServerWorld world, int step, Vector3f drawPos) {
+    public void draw(ServerWorld world, int step, Vector3f pos) {
         int index = -1;
         for (T object : this.objects) {
             index++;
@@ -680,37 +674,48 @@
                 continue;
             }
             ParticleObject childObject = interceptData.getMetadata(BeforeChildDrawData.OBJECT_IN_USE, object);
-<<<<<<< HEAD
-            // Defensive copy before passing to a child object
+            // Defensive copy before passing to child object
             Vector3f childDrawPos = new Vector3f(pos).add(this.offset.get(index));
-=======
-            // Defensive copy before passing to child object
-            Vector3f childDrawPos = new Vector3f(drawPos).add(this.offsets.get(index));
->>>>>>> cef72164
             childObject.draw(world, step, childDrawPos);
             this.doAfterChildDraw(world, step);
         }
     }
 
-
-    public void setBeforeChildDraw(DrawInterceptor<ParticleCombiner<T>, BeforeChildDrawData> beforeChildDraw) {
-        this.beforeChildDraw = Optional.ofNullable(beforeChildDraw).orElse(DrawInterceptor.identity());
-    }
-
-    public void setAfterChildDraw(DrawInterceptor<ParticleCombiner<T>, AfterChildDrawData> afterChildDraw) {
-        this.afterChildDraw = Optional.ofNullable(afterChildDraw).orElse(DrawInterceptor.identity());
+    /** Sets the offset to a new value. The offset position is added with the drawing position.
+     * Returns the previous offset that was used
+     *
+     * @param offset The new offset value
+     * @return The previous offset
+    */
+    public Vector3f[] setOffset(Vector3f... offset) {
+        List<Vector3f> prevOffset = this.offset;
+        this.offset = Arrays.stream(offset).toList();
+        return prevOffset.toArray(Vector3f[]::new);
+    }
+
+    public Vector3f getOffset(int index) {return this.offset.get(index);}
+
+
+    public void setBeforeChildDrawIntercept(DrawInterceptor<ParticleCombiner<T>, BeforeChildDrawData> beforeChildDrawIntercept) {
+        this.beforeChildDrawIntercept = Optional.ofNullable(beforeChildDrawIntercept).orElse(DrawInterceptor.identity());
+    }
+
+    public void setAfterChildDrawIntercept(DrawInterceptor<ParticleCombiner<T>, AfterChildDrawData> afterChildDrawIntercept) {
+        this.afterChildDrawIntercept = Optional.ofNullable(afterChildDrawIntercept).orElse(DrawInterceptor.identity());
     }
 
     private void doAfterChildDraw(ServerWorld world, int step) {
         InterceptData<AfterChildDrawData> interceptData = new InterceptData<>(world, null, step, AfterChildDrawData.class);
-        this.afterChildDraw.apply(interceptData, this);
-    }
-
-    private InterceptData<BeforeChildDrawData> doBeforeChildDraw(ServerWorld world, int step, T objectInUse) {
+        this.afterChildDrawIntercept.apply(interceptData, this);
+    }
+
+    private InterceptData<BeforeChildDrawData> doBeforeChildDraw(
+            ServerWorld world, int step, T objectInUse
+    ) {
         InterceptData<BeforeChildDrawData> interceptData = new InterceptData<>(world, null, step, BeforeChildDrawData.class);
         interceptData.addMetadata(BeforeChildDrawData.OBJECT_IN_USE, objectInUse);
         interceptData.addMetadata(BeforeChildDrawData.CAN_DRAW_OBJECT, true);
-        this.beforeChildDraw.apply(interceptData, this);
+        this.beforeChildDrawIntercept.apply(interceptData, this);
         return interceptData;
     }
 }